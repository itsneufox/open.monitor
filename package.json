{
  "name": "open.monitor",
  "version": "1.0.0",
  "description": "SA:MP/open.mp server monitoring Discord bot",
  "main": "dist/index.js",
  "scripts": {
    "build": "tsc",
    "start": "node dist/index.js",
    "dev": "ts-node src/index.ts",
    "lint": "eslint src/**/*.ts",
    "lint:fix": "eslint src/**/*.ts --fix",
    "format": "prettier --write src/**/*.ts",
    "format:check": "prettier --check src/**/*.ts",
    "test": "echo \"Error: no test specified\" && exit 1"
  },
  "keywords": [
    "discord",
    "bot",
    "samp",
    "monitoring"
  ],
  "author": "itsneufox",
  "license": "MIT",
  "type": "commonjs",
  "dependencies": {
    "@keyv/mysql": "^2.1.3",
<<<<<<< HEAD
    "@valkey/valkey-glide": "^2.0.1",
=======
    "canvas": "^3.1.2",
    "chart.js": "^4.5.0",
    "chartjs-node-canvas": "^5.0.0",
>>>>>>> 65c78dcb
    "discord.js": "^14.18.0",
    "dotenv": "^16.4.7",
    "keyv": "^5.3.2"
  },
  "devDependencies": {
    "@types/node": "^22.13.11",
    "@typescript-eslint/eslint-plugin": "^7.18.0",
    "@typescript-eslint/parser": "^7.18.0",
    "eslint": "^8.57.0",
    "eslint-config-prettier": "^9.1.0",
    "eslint-plugin-prettier": "^5.2.1",
    "prettier": "^3.3.3",
    "ts-node": "^10.9.2",
    "typescript": "^5.8.2"
  }
}<|MERGE_RESOLUTION|>--- conflicted
+++ resolved
@@ -24,13 +24,10 @@
   "type": "commonjs",
   "dependencies": {
     "@keyv/mysql": "^2.1.3",
-<<<<<<< HEAD
     "@valkey/valkey-glide": "^2.0.1",
-=======
     "canvas": "^3.1.2",
     "chart.js": "^4.5.0",
     "chartjs-node-canvas": "^5.0.0",
->>>>>>> 65c78dcb
     "discord.js": "^14.18.0",
     "dotenv": "^16.4.7",
     "keyv": "^5.3.2"
